# -*- coding: utf-8 -*-
###########################################################################
# Copyright (c), The AiiDA team. All rights reserved.                     #
# This file is part of the AiiDA code.                                    #
#                                                                         #
# The code is hosted on GitHub at https://github.com/aiidateam/aiida_core #
# For further information on the license, see the LICENSE.txt file        #
# For further information please visit http://www.aiida.net               #
###########################################################################
from aiida.orm.calculation import Calculation
<<<<<<< HEAD
from aiida.orm.implementation.calculation import JobCalculation as _JC, \
    _input_subfolder

class JobCalculation(_JC):
    """
    Here I put all the attributes/method that are common to all backends
    """

    def get_desc(self):
        """
        Returns a string with infos retrieved from a JobCalculation node's
        properties.
        """
        return self.get_state(from_attribute=True)
=======
from aiida.orm.implementation.calculation import JobCalculation, _input_subfolder
>>>>>>> 17484b59
<|MERGE_RESOLUTION|>--- conflicted
+++ resolved
@@ -8,21 +8,4 @@
 # For further information please visit http://www.aiida.net               #
 ###########################################################################
 from aiida.orm.calculation import Calculation
-<<<<<<< HEAD
-from aiida.orm.implementation.calculation import JobCalculation as _JC, \
-    _input_subfolder
-
-class JobCalculation(_JC):
-    """
-    Here I put all the attributes/method that are common to all backends
-    """
-
-    def get_desc(self):
-        """
-        Returns a string with infos retrieved from a JobCalculation node's
-        properties.
-        """
-        return self.get_state(from_attribute=True)
-=======
-from aiida.orm.implementation.calculation import JobCalculation, _input_subfolder
->>>>>>> 17484b59
+from aiida.orm.implementation.calculation import JobCalculation, _input_subfolder