--- conflicted
+++ resolved
@@ -71,11 +71,7 @@
             # TODO: allow to get the user from the parameters
             user = get_automatic_user()
 
-<<<<<<< HEAD
             self._dbnode = DbNode(user=user,
-=======
-            self._dbnode = DbNode(user_id=user.id,
->>>>>>> c803bdf2
                                   uuid=get_new_uuid(),
                                   type=self._plugin_type_string)
 
@@ -720,7 +716,6 @@
 
                 if with_transaction:
                     try:
-<<<<<<< HEAD
                         # aiida.backends.sqlalchemy.session.commit()
                         self.dbnode.session.commit()
                     except SQLAlchemyError as e:
@@ -728,11 +723,6 @@
                               "}".format(e)
                         self.dbnode.session.rollback()
                         # aiida.backends.sqlalchemy.session.rollback()
-=======
-                        self.dbnode.session.commit()
-                    except SQLAlchemyError as e:
-                        self.dbnode.session.rollback()
->>>>>>> c803bdf2
 
             # This is one of the few cases where it is ok to do a 'global'
             # except, also because I am re-raising the exception
