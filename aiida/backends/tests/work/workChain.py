--- conflicted
+++ resolved
@@ -16,14 +16,6 @@
 from plum.wait_ons import wait_until
 from aiida.orm.calculation.work import WorkCalculation
 from aiida.orm.calculation.job.quantumespresso.pw import PwCalculation
-<<<<<<< HEAD
-=======
-from aiida.work.workchain import WorkChain, \
-    ToContext, _Block, _If, _While, if_, while_, return_
-from aiida.work.workchain import _WorkChainSpec, Outputs, assign_, append_
-from aiida.work.workfunction import workfunction
-from aiida.work.run import run, async, legacy_workflow
->>>>>>> cf344489
 from aiida.orm.data.base import Int, Str
 import aiida.work.util as util
 from aiida.common.links import LinkType
@@ -35,6 +27,7 @@
 from aiida.work.run import legacy_workflow
 import aiida.work.globals
 from aiida.daemon.workflowmanager import execute_steps
+
 
 PwProcess = PwCalculation.process()
 
@@ -246,7 +239,8 @@
         three = Int(3)
 
         # Try the if(..) part
-        finished_steps = self._run_with_checkpoints(Wf, inputs={'value': A, 'n': three})
+        finished_steps = \
+            self._run_with_checkpoints(Wf, inputs={'value': A, 'n': three})
         # Check the steps that should have been run
         for step, finished in finished_steps.iteritems():
             if step not in ['s3', 's4', 'isB']:
@@ -254,7 +248,8 @@
                     finished, "Step {} was not called by workflow".format(step))
 
         # Try the elif(..) part
-        finished_steps = self._run_with_checkpoints(Wf, inputs={'value': B, 'n': three})
+        finished_steps = \
+            self._run_with_checkpoints(Wf, inputs={'value': B, 'n': three})
         # Check the steps that should have been run
         for step, finished in finished_steps.iteritems():
             if step not in ['isA', 's2', 's4']:
@@ -262,7 +257,8 @@
                     finished, "Step {} was not called by workflow".format(step))
 
         # Try the else... part
-        finished_steps = self._run_with_checkpoints(Wf, inputs={'value': C, 'n': three})
+        finished_steps = \
+            self._run_with_checkpoints(Wf, inputs={'value': C, 'n': three})
         # Check the steps that should have been run
         for step, finished in finished_steps.iteritems():
             if step not in ['isA', 's2', 'isB', 's3']:
@@ -352,104 +348,6 @@
         wf.start()
 
         return wf_class.finished_steps
-
-    def test_insert_interstep_assign(self):
-        val = Int(5)
-
-        @workfunction
-        def wf():
-            return val
-
-        class Workchain(WorkChain):
-            @classmethod
-            def define(cls, spec):
-                super(Workchain, cls).define(spec)
-                spec.outline(cls.run, cls.test)
-
-            def run(self):
-                self.insert_intersteps(ToContext(result_a=Outputs(async(wf))))
-                self.insert_intersteps(ToContext(result_b=assign_(Outputs(async(wf)))))
-                return
-
-            def test(self):
-                assert self.ctx.result_a['_return'] == val
-                assert self.ctx.result_b['_return'] == val
-                return
-
-        run(Workchain)
-
-    def test_insert_interstep_append(self):
-        val = Int(5)
-
-        @workfunction
-        def wf():
-            return val
-
-        class Workchain(WorkChain):
-            @classmethod
-            def define(cls, spec):
-                super(Workchain, cls).define(spec)
-                spec.outline(cls.run, cls.test)
-
-            def run(self):
-                self.insert_intersteps(ToContext(result_a=append_(Outputs(async(wf)))))
-                self.insert_intersteps(ToContext(result_a=append_(Outputs(async(wf)))))
-                return
-
-            def test(self):
-                assert self.ctx.result_a[0]['_return'] == val
-                assert len(self.ctx.result_a) == 2
-                return
-
-        run(Workchain)
-
-    def test_insert_interstep_assign_append(self):
-        val = Int(5)
-
-        @workfunction
-        def wf():
-            return val
-
-        class Workchain(WorkChain):
-            @classmethod
-            def define(cls, spec):
-                super(Workchain, cls).define(spec)
-                spec.outline(cls.run, cls.result)
-
-            def run(self):
-                self.insert_intersteps(ToContext(result_a=assign_(Outputs(async(wf)))))
-                self.insert_intersteps(ToContext(result_a=append_(Outputs(async(wf)))))
-                return
-
-            def result(self):
-                return
-
-        with self.assertRaises(KeyError):
-            run(Workchain)
-
-    def test_to_context(self):
-        val = Int(5)
-
-        @workfunction
-        def wf():
-            return val
-
-        class Workchain(WorkChain):
-            @classmethod
-            def define(cls, spec):
-                super(Workchain, cls).define(spec)
-                spec.outline(cls.run, cls.result)
-
-            def run(self):
-                self.to_context(result_a=Outputs(async(wf)))
-                return ToContext(result_b=Outputs(async(wf)))
-
-            def result(self):
-                assert self.ctx.result_a['_return'] == val
-                assert self.ctx.result_b['_return'] == val
-                return
-
-        run(Workchain)
 
 
 class TestWorkchainWithOldWorkflows(AiidaTestCase):
