--- conflicted
+++ resolved
@@ -16,11 +16,7 @@
 from aiida.orm.calculation.work import WorkCalculation
 from aiida.orm.calculation.job.quantumespresso.pw import PwCalculation
 from aiida.work.workchain import WorkChain, \
-<<<<<<< HEAD
     ToContext, _Block, _If, _While, if_, while_, return_
-=======
-    ToContext, _Block, _If, _While, if_, while_
->>>>>>> 95bf3cf2
 from aiida.work.workchain import _WorkChainSpec, Outputs
 from aiida.work.workfunction import workfunction
 from aiida.work.run import run, async, legacy_workflow
@@ -30,13 +26,6 @@
 from aiida.workflows.wf_demo import WorkflowDemo
 from aiida.daemon.workflowmanager import execute_steps
 
-<<<<<<< HEAD
-__copyright__ = u"Copyright (c), This file is part of the AiiDA platform. For further information please visit http://www.aiida.net/. All rights reserved."
-__license__ = "MIT license, see LICENSE.txt file."
-__version__ = "0.7.0"
-__authors__ = "The AiiDA team."
-=======
->>>>>>> 95bf3cf2
 
 PwProcess = PwCalculation.process()
 
@@ -267,7 +256,6 @@
                 self.assertTrue(
                     finished, "Step {} was not called by workflow".format(step))
 
-<<<<<<< HEAD
     def test_return(self):
         class WcWithReturn(WorkChain):
             @classmethod
@@ -292,8 +280,6 @@
 
         WcWithReturn.run()
 
-=======
->>>>>>> 95bf3cf2
     def test_tocontext_async_workchain(self):
         class MainWorkChain(WorkChain):
             @classmethod
