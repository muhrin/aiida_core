--- conflicted
+++ resolved
@@ -14,17 +14,10 @@
 from aiida.parsers import Parser, ParserFactory
 from aiida.orm.data import Data
 from aiida.orm import JobCalculation
-<<<<<<< HEAD
-from aiida.work import WorkChain
-from aiida.scheduler import Scheduler
-from aiida.tools.dbexporters.tcod_plugins import BaseTcodtranslator
-from aiida.transport import Transport
-=======
 from aiida.scheduler import Scheduler, SchedulerFactory
 from aiida.transport import Transport, TransportFactory
 from aiida.tools.dbexporters.tcod_plugins import BaseTcodtranslator, TcodExporterFactory
 from aiida.work import WorkChain
->>>>>>> 68700013
 
 
 class TestExistingPlugins(AiidaTestCase):
@@ -97,13 +90,9 @@
         workflows = all_plugins('workflows')
         self.assertIsInstance(workflows, list)
         for i in workflows:
-<<<<<<< HEAD
-            self.assertTrue(issubclass(WorkflowFactory(i), (Workflow, WorkChain)))
-=======
             cls = WorkflowFactory(i)
             self.assertTrue(issubclass(cls, (Workflow, WorkChain)),
                 'Workflow plugin class {} is neither a subclass of {} nor {}'.format(cls, Workflow, WorkChain))
->>>>>>> 68700013
 
     def test_existing_tcod_plugins(self):
         """
