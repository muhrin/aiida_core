
from aiida.restapi.translator.node import NodeTranslator

class CodeTranslator(NodeTranslator):
    """
    It prepares the query_help from user inputs which later will be
    passed to QueryBuilder to get either the list of Codes or the
    details of one code

    Supported REST requests:
    - http://base_url/code?filters
    - http://base_url/code/pk
    - http://base_url/code/pk/io/inputs
    - http://base_url/code/pk/io/outputs
    - http://base_url/code/pk/content/attributes
    - http://base_url/code/pk/content/extras

    **Please NOTE that filters are allowed ONLY in first resuest to
    get code list

    Pk         : pk of the code
    Filters    : filters dictionary to apply on
                 codes list. Not applicable to single code.
    order_by   : used to sort codes list. Not applicable to
                 single code
    end_points : io/inputs, io/outputs, content/attributes, content/extras
    query_help : (TODO)
    kwargs: extra parameters if any.

    **Return: list of codes or details of single code

    EXAMPLES:
    ex1:: get single code details
    ct = CodeTranslator()
    ct.add_filters(node_pk)
    query_help = ct.get_query_help()
    qb = QueryBuilder(**query_help)
    data = ct.formatted_result(qb)

    ex2:: get list of codes (use filters)
    ct = CodeTranslator()
    ct.add_filters(filters_dict)
    query_help = ct.get_query_help()
    qb = QueryBuilder(**query_help)
    data = ct.get_formatted_result(qb)

    ex3:: get code inputs
    ct = CodeTranslator()
    ct.get_inputs(node_pk)
    results_type = "inputs"
    ct.add_filters(filters_dict)
    query_help = ct.get_query_help()
    qb = QueryBuilder(**query_help)
    data = ct.get_formatted_result(qb, results_type)

    ex3:: get code outputs
    ct = CodeTranslator()
    ct.get_outputs(node_pk)
    results_type = "outputs"
    ct.add_filters(filters_dict)
    query_help = ct.get_query_help()
    qb = QueryBuilder(**query_help)
    data = ct.get_formatted_result(qb, results_type)

    """

    # A label associated to the present class (coincides with the resource name)
    __label__ = "codes"
    # The string name of the AiiDA class one-to-one associated to the present
    #  class
    _aiida_type = "code.Code"
    # The string associated to the AiiDA class in the query builder lexicon
    _qb_type = _aiida_type + '.'

    _result_type = __label__

    def __init__(self, **kwargs):
        """
        Initialise the parameters.
        Create the basic query_help
        """
        # basic query_help object
<<<<<<< HEAD
        super(CodeTranslator, self).__init__()

    def get_schema(self):
        return {
            "fields": {
                "ctime": {
                    "is_display": True,
                    "display_name": "Creation Time",
                    "help_text": "Created at",
                    "type": "datetime",
                },
                "dbcomputer": {
                    "is_display": False,
                    "display_name": "Computer",
                    "help_text": "Computer id on which job was submitted",
                    "type": "related",
                },
                "description": {
                    "is_display": False,
                    "display_name": "Description",
                    "help_text": "Short description on the code",
                    "type": "string",
                },
                "id": {
                    "is_display": True,
                    "display_name": "ID",
                    "help_text": "Code id",
                    "type": "integer",
                },
                "label": {
                    "is_display": True,
                    "display_name": "Label",
                    "help_text": "Code label",
                    "type": "string",
                },
                "mtime": {
                    "is_display": True,
                    "display_name": "Last modified Time",
                    "help_text": "Last modified datetime of the node",
                    "type": "datetime",
                },
                "type": {
                    "is_display": True,
                    "display_name": "Type",
                    "help_text": "Code type",
                    "type": "string",
                },
                "uuid": {
                    "is_display": False,
                    "display_name": "Unique ID",
                    "help_text": "Unique id of the code",
                    "type": "string",
                }
            },
            "ordering": [
                "id",
                "label",
                "type",
                "dbcomputer",
                "ctime",
                "mtime",
                "uuid"
            ],
        }
=======

        print self.__class__,self.__class__.__label__

        super(CodeTranslator, self).__init__(Class=self.__class__, **kwargs)
>>>>>>> d4dfe873
<|MERGE_RESOLUTION|>--- conflicted
+++ resolved
@@ -80,74 +80,5 @@
         Create the basic query_help
         """
         # basic query_help object
-<<<<<<< HEAD
-        super(CodeTranslator, self).__init__()
-
-    def get_schema(self):
-        return {
-            "fields": {
-                "ctime": {
-                    "is_display": True,
-                    "display_name": "Creation Time",
-                    "help_text": "Created at",
-                    "type": "datetime",
-                },
-                "dbcomputer": {
-                    "is_display": False,
-                    "display_name": "Computer",
-                    "help_text": "Computer id on which job was submitted",
-                    "type": "related",
-                },
-                "description": {
-                    "is_display": False,
-                    "display_name": "Description",
-                    "help_text": "Short description on the code",
-                    "type": "string",
-                },
-                "id": {
-                    "is_display": True,
-                    "display_name": "ID",
-                    "help_text": "Code id",
-                    "type": "integer",
-                },
-                "label": {
-                    "is_display": True,
-                    "display_name": "Label",
-                    "help_text": "Code label",
-                    "type": "string",
-                },
-                "mtime": {
-                    "is_display": True,
-                    "display_name": "Last modified Time",
-                    "help_text": "Last modified datetime of the node",
-                    "type": "datetime",
-                },
-                "type": {
-                    "is_display": True,
-                    "display_name": "Type",
-                    "help_text": "Code type",
-                    "type": "string",
-                },
-                "uuid": {
-                    "is_display": False,
-                    "display_name": "Unique ID",
-                    "help_text": "Unique id of the code",
-                    "type": "string",
-                }
-            },
-            "ordering": [
-                "id",
-                "label",
-                "type",
-                "dbcomputer",
-                "ctime",
-                "mtime",
-                "uuid"
-            ],
-        }
-=======
-
-        print self.__class__,self.__class__.__label__
 
         super(CodeTranslator, self).__init__(Class=self.__class__, **kwargs)
->>>>>>> d4dfe873
