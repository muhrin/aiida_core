--- conflicted
+++ resolved
@@ -19,14 +19,11 @@
     'dataclasses': 'aiida.djsite.db.subtests.dataclasses',
     'qepw': 'aiida.djsite.db.subtests.quantumespressopw',
     'codtools': 'aiida.djsite.db.subtests.codtools',
-<<<<<<< HEAD
     'qepwinputparser': 'aiida.djsite.db.subtests.pwinputparser',
     'qepwimmigrant': 'aiida.djsite.db.subtests.quantumespressopwimmigrant'
-=======
     'parsers': 'aiida.djsite.db.subtests.parsers',
     'port': 'aiida.djsite.db.subtests.port',
     'workflows': 'aiida.djsite.db.subtests.workflows',
->>>>>>> a0f6cb45
     }
 
 class AiidaTestCase(unittest.TestCase):
